"""Main module for SIWE messages construction and validation."""

import secrets
import string
from datetime import datetime, timezone
from enum import Enum
from typing import Any, Dict, Iterable, List, Optional, Union

import eth_utils
from eth_account.messages import SignableMessage, _hash_eip191_message, encode_defunct
from eth_typing import ChecksumAddress
from pydantic import (
    AnyUrl,
    BaseModel,
    BeforeValidator,
    Field,
    NonNegativeInt,
    TypeAdapter,
    field_validator,
)
from pydantic_core import core_schema
from typing_extensions import Annotated
from web3 import HTTPProvider, Web3
from web3.exceptions import BadFunctionCallOutput

from .parsed import ABNFParsedMessage, RegExpParsedMessage

EIP1271_CONTRACT_ABI = [
    {
        "inputs": [
            {"internalType": "bytes32", "name": " _message", "type": "bytes32"},
            {"internalType": "bytes", "name": " _signature", "type": "bytes"},
        ],
        "name": "isValidSignature",
        "outputs": [{"internalType": "bytes4", "name": "", "type": "bytes4"}],
        "stateMutability": "view",
        "type": "function",
    }
]
EIP1271_MAGICVALUE = "1626ba7e"


_ALPHANUMERICS = string.ascii_letters + string.digits


def generate_nonce() -> str:
    """Generate a cryptographically sound nonce."""
    return "".join(secrets.choice(_ALPHANUMERICS) for _ in range(11))


class VerificationError(Exception):
    """Top-level validation and verification exception."""

    pass


class InvalidSignature(VerificationError):
    """The signature does not match the message."""

    pass


class ExpiredMessage(VerificationError):
    """The message is not valid any more."""

    pass


class NotYetValidMessage(VerificationError):
    """The message is not yet valid."""

    pass


class SchemeMismatch(VerificationError):
    """The message does not contain the expected scheme."""

    pass


class DomainMismatch(VerificationError):
    """The message does not contain the expected domain."""

    pass


class NonceMismatch(VerificationError):
    """The message does not contain the expected nonce."""

    pass


class MalformedSession(VerificationError):
    """A message could not be constructed as it is missing certain fields."""

    def __init__(self, missing_fields: Iterable[str]):
        """Construct the exception with the missing fields."""
        self.missing_fields = missing_fields


class VersionEnum(str, Enum):
    """EIP-4361 versions."""

    one = "1"

    def __str__(self):
        """EIP-4361 representation of the enum field."""
        return self.value


# NOTE: Do not override the original uri string, just do validation
# https://github.com/pydantic/pydantic/issues/7186#issuecomment-1874338146
AnyUrlTypeAdapter = TypeAdapter(AnyUrl)
AnyUrlStr = Annotated[
    str,
    BeforeValidator(lambda value: AnyUrlTypeAdapter.validate_python(value) and value),
]


def datetime_from_iso8601_string(val: str) -> datetime:
    """Convert an ISO-8601 Datetime string into a valid datetime object."""
    return datetime.fromisoformat(val.replace(".000Z", "Z").replace("Z", "+00:00"))


# NOTE: Do not override the original string, but ensure we do timestamp validation
class ISO8601Datetime(str):
    """A special field class used to denote ISO-8601 Datetime strings."""

    def __init__(self, val: str):
        """Validate ISO-8601 string."""
        # NOTE: `self` is already this class, we are just running our validation here
        datetime_from_iso8601_string(val)

    @classmethod
    def __get_pydantic_core_schema__(cls, source, handler):
        """Create valid pydantic schema object for this type."""
        return core_schema.no_info_after_validator_function(
            cls, core_schema.str_schema()
        )

    @classmethod
    def from_datetime(
        cls, dt: datetime, timespec: str = "milliseconds"
    ) -> "ISO8601Datetime":
        """Create an ISO-8601 formatted string from a datetime object."""
        # NOTE: Only a useful classmethod for creating these objects
        return ISO8601Datetime(
            dt.astimezone(tz=timezone.utc)
            .isoformat(timespec=timespec)
            .replace("+00:00", "Z")
        )

    @property
    def _datetime(self) -> datetime:
        return datetime_from_iso8601_string(self)


def utc_now() -> datetime:
    """Get the current datetime as UTC timezone."""
    return datetime.now(tz=timezone.utc)


class SiweMessage(BaseModel):
    """A Sign-in with Ethereum (EIP-4361) message."""

    scheme: Optional[str] = None
    """RFC 3986 URI scheme for the authority that is requesting the signing."""
    domain: str = Field(pattern="^[^/?#]+$")
    """RFC 4501 dns authority that is requesting the signing."""
    address: ChecksumAddress
    """Ethereum address performing the signing conformant to capitalization encoded
    checksum specified in EIP-55 where applicable.
    """
    uri: AnyUrlStr
    """RFC 3986 URI referring to the resource that is the subject of the signing."""
    version: VersionEnum
    """Current version of the message."""
    chain_id: NonNegativeInt
    """EIP-155 Chain ID to which the session is bound, and the network where Contract
    Accounts must be resolved.
    """
    issued_at: ISO8601Datetime
    """ISO 8601 datetime string of the current time."""
    nonce: str = Field(min_length=8)
    """Randomized token used to prevent replay attacks, at least 8 alphanumeric
    characters. Use generate_nonce() to generate a secure nonce and store it for
    verification later.
    """
    statement: Optional[str] = Field(None, pattern="^[^\n]+$")
    """Human-readable ASCII assertion that the user will sign, and it must not contain
    `\n`.
    """
    expiration_time: Optional[ISO8601Datetime] = None
    """ISO 8601 datetime string that, if present, indicates when the signed
    authentication message is no longer valid.
    """
    not_before: Optional[ISO8601Datetime] = None
    """ISO 8601 datetime string that, if present, indicates when the signed
    authentication message will become valid.
    """
    request_id: Optional[str] = None
    """System-specific identifier that may be used to uniquely refer to the sign-in
    request.
    """
    resources: Optional[List[AnyUrlStr]] = None
    """List of information or references to information the user wishes to have resolved
    as part of authentication by the relying party. They are expressed as RFC 3986 URIs
    separated by `\n- `.
    """

    @field_validator("address")
    @classmethod
    def address_is_checksum_address(cls, v: str) -> str:
        """Validate the address follows EIP-55 formatting."""
        if not Web3.is_checksum_address(v):
            raise ValueError("Message `address` must be in EIP-55 format")
        return v

<<<<<<< HEAD
    def __init__(self, message: Union[str, Dict[str, Any]], abnf: bool = True):
        """Construct or parse a message."""
        if isinstance(message, str):
            if abnf:
                parsed_message = ABNFParsedMessage(message=message)
            else:
                parsed_message = RegExpParsedMessage(message=message)
            message_dict = parsed_message.__dict__

        elif isinstance(message, dict):
            message_dict = message

        else:
            raise TypeError(f"Unhandable message type: '{type(message)}'.")

        # TODO There is some redundancy in the checks when deserialising a message.
        super().__init__(**message_dict)
=======
    @classmethod
    def from_message(cls, message: str, abnf: bool = True) -> "SiweMessage":
        if abnf:
            parsed_message = ABNFParsedMessage(message=message)
        else:
            parsed_message = RegExpParsedMessage(message=message)

        # TODO There is some redundancy in the checks when deserialising a message.
        try:
            return cls(**parsed_message.__dict__)
        except ValidationError as e:
            raise ValueError from e
>>>>>>> 5b9d5060

    def prepare_message(self) -> str:
        """Serialize to the EIP-4361 format for signing.

        It can then be passed to an EIP-191 signing function.

        :return: EIP-4361 formatted message, ready for EIP-191 signing.
        """
        header = f"{self.domain} wants you to sign in with your Ethereum account:"
        if self.scheme:
            header = f"{self.scheme}://{header}"

        uri_field = f"URI: {self.uri}"

        prefix = "\n".join([header, self.address])

        version_field = f"Version: {self.version}"

        chain_field = f"Chain ID: {self.chain_id or 1}"

        nonce_field = f"Nonce: {self.nonce}"

        suffix_array = [uri_field, version_field, chain_field, nonce_field]

        issued_at_field = f"Issued At: {self.issued_at}"
        suffix_array.append(issued_at_field)

        if self.expiration_time:
            expiration_time_field = f"Expiration Time: {self.expiration_time}"
            suffix_array.append(expiration_time_field)

        if self.not_before:
            not_before_field = f"Not Before: {self.not_before}"
            suffix_array.append(not_before_field)

        if self.request_id:
            request_id_field = f"Request ID: {self.request_id}"
            suffix_array.append(request_id_field)

        if self.resources:
            resources_field = "\n".join(
                ["Resources:"] + [f"- {resource}" for resource in self.resources]
            )
            suffix_array.append(resources_field)

        suffix = "\n".join(suffix_array)

        if self.statement:
            prefix = "\n\n".join([prefix, self.statement])
        else:
            prefix += "\n"

        return "\n\n".join([prefix, suffix])

    def verify(
        self,
        signature: str,
        *,
        scheme: Optional[str] = None,
        domain: Optional[str] = None,
        nonce: Optional[str] = None,
        timestamp: Optional[datetime] = None,
        provider: Optional[HTTPProvider] = None,
    ) -> None:
        """Verify the validity of the message and its signature.

        :param signature: Signature to check against the current message.
        :param domain: Domain expected to be in the current message.
        :param nonce: Nonce expected to be in the current message.
        :param timestamp: Timestamp used to verify the expiry date and other dates
        fields. Uses the current time by default.
        :param provider: A Web3 provider able to perform a contract check, this is
        required if support for Smart Contract Wallets that implement EIP-1271 is
        needed. It is also configurable with the environment variable
        `WEB3_HTTP_PROVIDER_URI`
        :return: None if the message is valid and raises an exception otherwise
        """
        message = encode_defunct(text=self.prepare_message())
        w3 = Web3(provider=provider)

        if scheme is not None and self.scheme != scheme:
            raise SchemeMismatch()
        if domain is not None and self.domain != domain:
            raise DomainMismatch()
        if nonce is not None and self.nonce != nonce:
            raise NonceMismatch()

        verification_time = utc_now() if timestamp is None else timestamp
        if (
            self.expiration_time is not None
            and verification_time >= self.expiration_time._datetime
        ):
            raise ExpiredMessage()
        if (
            self.not_before is not None
            and verification_time <= self.not_before._datetime
        ):
            raise NotYetValidMessage()

        try:
            address = w3.eth.account.recover_message(message, signature=signature)
        except ValueError:
            address = None
        except eth_utils.exceptions.ValidationError:
            raise InvalidSignature from None

        if address != self.address and (
            provider is None
            or not check_contract_wallet_signature(
                address=self.address, message=message, signature=signature, w3=w3
            )
        ):
            raise InvalidSignature()


def check_contract_wallet_signature(
    address: ChecksumAddress, message: SignableMessage, signature: str, w3: Web3
) -> bool:
    """Call the EIP-1271 method for a Smart Contract wallet.

    :param address: The address of the contract
    :param message: The EIP-4361 formatted message
    :param signature: The EIP-1271 signature
    :param w3: A Web3 provider able to perform a contract check.
    :return: True if the signature is valid per EIP-1271.
    """
    contract = w3.eth.contract(address=address, abi=EIP1271_CONTRACT_ABI)
    hash_ = _hash_eip191_message(message)
    try:
        response = contract.caller.isValidSignature(hash_, bytes.fromhex(signature[2:]))
        return response.hex() == EIP1271_MAGICVALUE
    except BadFunctionCallOutput:
        return False<|MERGE_RESOLUTION|>--- conflicted
+++ resolved
@@ -216,25 +216,6 @@
             raise ValueError("Message `address` must be in EIP-55 format")
         return v
 
-<<<<<<< HEAD
-    def __init__(self, message: Union[str, Dict[str, Any]], abnf: bool = True):
-        """Construct or parse a message."""
-        if isinstance(message, str):
-            if abnf:
-                parsed_message = ABNFParsedMessage(message=message)
-            else:
-                parsed_message = RegExpParsedMessage(message=message)
-            message_dict = parsed_message.__dict__
-
-        elif isinstance(message, dict):
-            message_dict = message
-
-        else:
-            raise TypeError(f"Unhandable message type: '{type(message)}'.")
-
-        # TODO There is some redundancy in the checks when deserialising a message.
-        super().__init__(**message_dict)
-=======
     @classmethod
     def from_message(cls, message: str, abnf: bool = True) -> "SiweMessage":
         if abnf:
@@ -247,7 +228,6 @@
             return cls(**parsed_message.__dict__)
         except ValidationError as e:
             raise ValueError from e
->>>>>>> 5b9d5060
 
     def prepare_message(self) -> str:
         """Serialize to the EIP-4361 format for signing.
