[tool.poetry]
name = "siwe"
version = "2.1.1"
description = "A Python implementation of Sign-In with Ethereum (EIP-4361)."
license = "MIT OR Apache-2.0"
authors = [
  "Spruce Systems, Inc. <hello@spruceid.com>",
  "Payton Garland <payton.r.g@gmail.com>",
]
readme = "README.md"
homepage = "https://login.xyz"
repository = "https://github.com/spruceid/siwe-py"
keywords = ["SIWE", "EIP-4361", "Sign-In with Ethereum", "Spruce ID"]

[tool.poetry.dependencies]
python = ">=3.7.2,<4.0"
abnf = "1.1.1"
<<<<<<< HEAD
web3 = "6.0.0b9"
python-dateutil = "2.8.2"
eth-account = "^0.8.0"
eth-abi = "^4.0.0-b.2"
=======
web3 = "^6.0.0"
python-dateutil = "2.8.2"
eth-account = "^0.8.0"
>>>>>>> f7716ba5
rfc3987 = "^1.3.4"
pydantic = "^1.10.2"

[tool.poetry.dev-dependencies]
pytest = "^6.2.5"
black = "^22.3.0"
pyhumps = "^3.5.0"
flake8 = "^4.0.1"
isort = "^5.10.1"

[build-system]
requires = ["poetry-core>=1.0.0"]
build-backend = "poetry.core.masonry.api"

[tool.poetry.urls]
"EIP" = "https://github.com/ethereum/EIPs/blob/master/EIPS/eip-4361.md"
"Discord" = "https://discord.gg/Sf9tSFzrnt"<|MERGE_RESOLUTION|>--- conflicted
+++ resolved
@@ -15,16 +15,10 @@
 [tool.poetry.dependencies]
 python = ">=3.7.2,<4.0"
 abnf = "1.1.1"
-<<<<<<< HEAD
-web3 = "6.0.0b9"
-python-dateutil = "2.8.2"
-eth-account = "^0.8.0"
-eth-abi = "^4.0.0-b.2"
-=======
 web3 = "^6.0.0"
 python-dateutil = "2.8.2"
 eth-account = "^0.8.0"
->>>>>>> f7716ba5
+eth-abi = "^4.0.0"
 rfc3987 = "^1.3.4"
 pydantic = "^1.10.2"
 
